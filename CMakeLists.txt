--- conflicted
+++ resolved
@@ -16,17 +16,11 @@
 cmake_policy(VERSION 3.12)
 project(binexport VERSION 11)  # Only major version is used
 
-# XXX: Replace for OSS!
-set(ThirdParty_DIR ${PROJECT_SOURCE_DIR}/../binexport10_g3/google3/third_party)
-
 list(APPEND CMAKE_MODULE_PATH ${PROJECT_SOURCE_DIR})
 include(copts.cmake)
 include(util.cmake)
-<<<<<<< HEAD
-include(sqlite.cmake)
-=======
+
 set(CMAKE_EXPORT_COMPILE_COMMANDS TRUE)
->>>>>>> 4307e954
 
 # Use a copy of a subset of Boost that we ship
 set(Boost_NO_SYSTEM_PATHS TRUE)
@@ -195,19 +189,6 @@
 ida_target_link_libraries(binexport_plugin_shared PUBLIC
   absl::time
   binexport_base
-)
-
-add_ida_library(binexport_db STATIC
-  database.cc
-  database.h
-)
-ida_target_include_directories(binexport_db PUBLIC
-  ${ThirdParty_DIR}/..
-)
-ida_target_link_libraries(binexport_db PUBLIC
-  absl::strings
-  binexport_base
-  sqlite
 )
 
 set(binexport_plugin_name binexport${binexport_VERSION_MAJOR})
@@ -301,7 +282,6 @@
   absl::optional
   absl::strings
   absl::time
-  binexport_db
   binexport_shared
   binexport_plugin_shared
   ${PostgreSQL_LIBRARIES}
